--- conflicted
+++ resolved
@@ -1,9 +1,5 @@
 
-<<<<<<< HEAD
-> Google Gemini를 활용한 AI 기반 이미지/동영상 생성 플랫폼
-=======
 # Google Gemini를 활용한 AI 기반 다중 이미지/비디오 분석 플랫폼
->>>>>>> fba54078
 (nano banana & veo3)
 
 ## ✨ 주요 기능
